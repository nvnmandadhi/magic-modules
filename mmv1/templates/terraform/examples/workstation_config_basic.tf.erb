--- conflicted
+++ resolved
@@ -37,9 +37,7 @@
   idle_timeout = "600s"
   running_timeout = "21600s"
 
-<<<<<<< HEAD
   replica_zones = ["us-central1-a", "us-central1-b"]
-=======
   annotations = {
     label-one = "value-one"
   }
@@ -47,7 +45,6 @@
   labels = {
     "label" = "key"
   }
->>>>>>> 1155209a
 
   host {
     gce_instance {
